--- conflicted
+++ resolved
@@ -599,11 +599,7 @@
 	// Did we executed all route handlers?
 	if c.indexHandler < len(c.route.Handlers) {
 		// Continue route stack
-<<<<<<< HEAD
-		return c.route.Handlers[c.indexHandler](c)
-=======
 		err = c.route.Handlers[c.indexHandler](c)
->>>>>>> c6c56de2
 	} else {
 		// Continue handler stack
 		_, err = c.app.next(c)
