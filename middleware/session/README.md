# Session

Session middleware for [Fiber](https://github.com/gofiber/fiber).

_NOTE: This middleware uses our [Storage](https://github.com/gofiber/storage) package to support various databases through a single interface. The default configuration for this middleware saves data to memory, see the examples below for other databases._

## Table of Contents

- [Signatures](#signatures)
- [Examples](#examples)
- [Config](#config)
- [Default Config](#default-config)

## Signatures

```go
func New(config ...Config) *Store
func (s *Store) RegisterType(i interface{})
func (s *Store) Get(c *fiber.Ctx) (*Session, error)
func (s *Store) Reset() error

func (s *Session) Get(key string) interface{}
func (s *Session) Set(key string, val interface{})
func (s *Session) Delete(key string)
func (s *Session) Destroy() error
func (s *Session) Regenerate() error
func (s *Session) Save() error
func (s *Session) Fresh() bool
func (s *Session) ID() string
```

<<<<<<< HEAD
## Examples

First import the middleware from Fiber,

=======
**⚠ _Storing `interface{}` values are limited to built-ins Go types_**

### Examples
Import the middleware package that is part of the Fiber web framework
>>>>>>> 61f5c43d
```go
import (
  "github.com/gofiber/fiber/v2"
  "github.com/gofiber/fiber/v2/middleware/session"
)
```

Then create a Fiber app with `app := fiber.New()`.

### Default Configuration

```go
// This stores all of your app's sessions
// Default middleware config
store := session.New()

// This panic will be catch by the middleware
app.Get("/", func(c *fiber.Ctx) error {
	// get session from storage
	sess, err := store.Get(c)
	if err != nil {
		panic(err)
	}

	// Get value
	name := sess.Get("name")

	// Set key/value
	sess.Set("name", "john")

	// Delete key
	sess.Delete("name")

	// Destry session
	if err := sess.Destroy(); err != nil {
		panic(err)
	}

	// save session
	if err := sess.Save(); err != nil {
		panic(err)
	}

	return fmt.Fprintf(ctx, "Welcome %v", name)
})
```

### Custom Storage/Database

You can use any storage from our [storage](https://github.com/gofiber/storage/) package.

```go
storage := sqlite3.New() // From github.com/gofiber/storage/sqlite3
store := session.New(session.Config{
	Storage: storage,
})
```

To use the the store, see the above example.

## Config

```go
// Config defines the config for middleware.
type Config struct {
	// Allowed session duration
	// Optional. Default value 24 * time.Hour
	Expiration time.Duration

	// Storage interface to store the session data
	// Optional. Default value memory.New()
	Storage fiber.Storage

	// Name of the session cookie. This cookie will store session key.
	// Optional. Default value "session_id".
	CookieName string

	// Domain of the CSRF cookie.
	// Optional. Default value "".
	CookieDomain string

	// Path of the CSRF cookie.
	// Optional. Default value "".
	CookiePath string

	// Indicates if CSRF cookie is secure.
	// Optional. Default value false.
	CookieSecure bool

	// Indicates if CSRF cookie is HTTP only.
	// Optional. Default value false.
	CookieHTTPOnly bool

	// Indicates if CSRF cookie is HTTP only.
	// Optional. Default value false.
	CookieSameSite string

	// KeyGenerator generates the session key.
	// Optional. Default value utils.UUID
	KeyGenerator func() string
}
```

## Default Config

```go
var ConfigDefault = Config{
	Expiration:   24 * time.Hour,
	CookieName:   "session_id",
	KeyGenerator: utils.UUID,
}
```<|MERGE_RESOLUTION|>--- conflicted
+++ resolved
@@ -29,17 +29,10 @@
 func (s *Session) ID() string
 ```
 
-<<<<<<< HEAD
-## Examples
-
-First import the middleware from Fiber,
-
-=======
 **⚠ _Storing `interface{}` values are limited to built-ins Go types_**
 
 ### Examples
 Import the middleware package that is part of the Fiber web framework
->>>>>>> 61f5c43d
 ```go
 import (
   "github.com/gofiber/fiber/v2"
